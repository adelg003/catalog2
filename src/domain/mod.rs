mod api;
mod core;
mod db;
mod page;
mod util;

<<<<<<< HEAD
pub use crate::domain::{
    api::DomainApi,
    core::Domain,
    db::domain_select,
    page::{route, DomainForm},
};
=======
pub use crate::domain::{api::DomainApi, db::domain_select};
>>>>>>> 4b5ca337
<|MERGE_RESOLUTION|>--- conflicted
+++ resolved
@@ -4,13 +4,4 @@
 mod page;
 mod util;
 
-<<<<<<< HEAD
-pub use crate::domain::{
-    api::DomainApi,
-    core::Domain,
-    db::domain_select,
-    page::{route, DomainForm},
-};
-=======
-pub use crate::domain::{api::DomainApi, db::domain_select};
->>>>>>> 4b5ca337
+pub use crate::domain::{api::DomainApi, db::domain_select};